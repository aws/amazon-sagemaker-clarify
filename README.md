# FAMLy

Fairness Aware Machine Learning

Bias detection and mitigation for datasets and models.

## Terminology

### Facet
A facet is column or feature that will be used to measure bias against. A facet can have value(s) that designates that sample as "***protected***".

### Label
The label is a column or feature which is the target for training a machine learning model. The label can have value(s) that designates that sample as having a "***positive***" outcome.

### Bias measure
A bias measure is a function that returns a bias metric.

### Bias metric
A bias metric is a numerical value indicating the level of bias detected as determined by a particular bias measure.

### Bias report
A collection of bias metrics for a given dataset or a combination of a dataset and model.

## Development

```
virtualenv -p(which python3) venv
source venv/bin/activate.fish
pip install -e .[test]
pytest --pspec
pre-commit install && pre-commit run --all-files
```

<<<<<<< HEAD
Run `pre-commit install && pre-commit run --all-files` before commit.


.
=======
Always run `pre-commit run --all-files` before commit.


For running unit tests, do `./test.sh` or `pytest --pspec`
>>>>>>> 7b09eefe
<|MERGE_RESOLUTION|>--- conflicted
+++ resolved
@@ -31,14 +31,8 @@
 pre-commit install && pre-commit run --all-files
 ```
 
-<<<<<<< HEAD
 Run `pre-commit install && pre-commit run --all-files` before commit.
 
 
 .
-=======
-Always run `pre-commit run --all-files` before commit.
 
-
-For running unit tests, do `./test.sh` or `pytest --pspec`
->>>>>>> 7b09eefe
