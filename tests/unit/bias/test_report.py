--- conflicted
+++ resolved
@@ -27,13 +27,9 @@
     report = bias_report(
         df_cat,
         FacetColumn("x"),
-<<<<<<< HEAD
         LabelColumn(df_cat["y"], [0]),
-=======
-        LabelColumn("y", df_cat["y"], 1),
->>>>>>> 3fd07bc8
         StageType.PRE_TRAINING,
-        LabelColumn("yhat", df_cat["yhat"], 1),
+        LabelColumn("yhat", df_cat["yhat"], [1]),
         group_variable=df_cat["z"],
     )
     assert isinstance(report, list)
@@ -83,7 +79,7 @@
         FacetColumn("x"),
         LabelColumn("y", df_cont["y"]),
         StageType.PRE_TRAINING,
-        LabelColumn("yhat", df_cont["yhat"], 1),
+        LabelColumn("yhat", df_cont["yhat"], [1]),
         group_variable=df_cont["z"],
     )
     assert isinstance(report, list)
