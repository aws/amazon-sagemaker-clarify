"""Bias detection in datasets"""
import logging
from enum import Enum
from typing import Any, Dict, List, Optional, Callable

import numpy as np
import pandas as pd

import famly
import famly.bias.metrics

logger = logging.getLogger(__name__)


class FacetColumn:
    def __init__(self, name, protected_values: Optional[List[Any]] = None):
        """
        initialize facet column name and  facet_values if present
        :param name: str
        :param protected_values: list of values indicating categories or threshold
        """
        self.name = name
        self.protected_values = protected_values


class FacetContinuousColumn(FacetColumn):
    def __init__(self, name, interval_indices: pd.IntervalIndex):
        """
        :param name: Name of the column
        :param interval_indices: thresholds for binning.
        """
        super().__init__(name)
        self.interval_indices = interval_indices


class LabelColumn:
    def __init__(self, name, positive_label_value: Optional[Any] = 1):
        """
        initalize the label data with name and postive value
        :param name: str
        :param positive_label_value: int
        """
        self.name = name
        self.positive_label_value = positive_label_value


class ProblemType(Enum):
    """Type of problem deduced from the label values"""

    BINARY = 0
    REGRESSION = 1
    MULTICLASS = 2
    OTHER = 3


class StageType(Enum):
    """Stage Types in which bias metrics is calculated"""

    PRE_TRAINING = "pre_training"
    POST_TRAINING = "post_training"


class DataType(Enum):
    """
    Type of facet data series distribution
    """

    CATEGORICAL = 0
    CONTINUOUS = 1


def problem_type(labels: pd.Series) -> ProblemType:
    """
    :returns: problem type according to heuristics on the labels. So far only binary classification is supported.
    """
    # TODO: add other problem types
    labels = labels.dropna()
    n_rows = len(labels)
    n_unique = labels.unique().size
    if n_unique == 2:
        return ProblemType.BINARY
    return ProblemType.OTHER


def _column_list_to_str(xs: List[Any]) -> str:
    """
    Format a metric name from multiple aggregated columns
    :returns: joint string separated by commas.
    """
    metricname = ", ".join([str(x) for x in xs])
    return metricname


def fetch_metrics_to_run(full_metrics: Callable, metric_names: List[Any]):
    """
    Validates the list of metric names passed and returns the callable methods for them
    :param full_metrics:
    :param metric_names:
    :return: List[Callable..] methods
    """
    full_metrics_names = [f.__name__ for f in full_metrics]
    if not (set(metric_names).issubset(set(full_metrics_names))):
        raise ValueError("Invalid metric_name: metrics should be one of the registered metrics" f"{full_metrics_names}")
    metrics_to_run = [metric for metric in full_metrics if metric.__name__ in metric_names]
    return metrics_to_run


def _interval_index(facet: pd.Series, thresholds: List[Any]) -> pd.IntervalIndex:
    """
    Creates a Interval Index from list of threshold values
    :param facet: input data series
    :param thresholds: list of int or float values
    :return: pd.IntervalIndex
    """
    # Fix: use mean as threshold when no input is provided.
    thresholds = [int(facet.mean())] if not thresholds else thresholds
    facet_max, facet_min = facet.max(), facet.min()
    # add  max value if not exists in threshold limits
    thresholds.append(facet_max) if facet_max not in thresholds else thresholds
    return pd.IntervalIndex.from_breaks(thresholds)


def _facet_datatype(facet: pd.Series) -> DataType:
    """
    deterimine given facet data is categorical or continous using set of rules
    :return: Enum {CATEGORICAL|CONTINUOUS}
    """
    # if datatype is boolean or categorical we return data as categorical
    data_type = DataType.CATEGORICAL
    data_uniqueness_fraction = facet.nunique() / facet.count()
    logger.info(f"facet uniqueness fraction: {data_uniqueness_fraction}")
    if facet.dtype.name == "category":
        return data_type
    if facet.dtype.name in ["str", "string", "object"]:
        # cast the dtype to int, if exception is raised data is categorical
        casted_facet = facet.astype("int64", copy=True, errors="ignore")
        if np.issubdtype(casted_facet.dtype, np.integer) and data_uniqueness_fraction >= 0.05:
            data_type = DataType.CONTINOUS
    elif np.issubdtype(facet.dtype, np.floating):
        data_type = DataType.CONTINUOUS
    elif np.issubdtype(facet.dtype, np.integer):
        # If data is more than 10% if unique values then it is continuous
        # Todo: Needs to be enhanced, This rule doesn't always determine the datatype correctly
        if data_uniqueness_fraction >= 0.05:
            data_type = DataType.CONTINUOUS
    return data_type


def _categorical_metric_call_wrapper(
    metric: Callable,
    feature: pd.Series,
    facet_values: Optional[List[Any]],
    label: pd.Series,
    positive_label_index: pd.Series,
    predicted_label: pd.Series,
    positive_predicted_label_index: pd.Series,
) -> Dict:
    """
    Dispatch calling of different metric functions with the correct arguments
    Calculate CI from a list of values or 1 vs all
    """

    def facet_idx(col: pd.Series, _facet_values: List[Any]) -> pd.Series:
        """
        :returns: a boolean series where facet_values are present in col
        """
        # create indexing series with boolean OR of facet values
        index_key_series: pd.Series = (col == _facet_values[0])
        for val in _facet_values[1:]:
            index_key_series = index_key_series | (col == val)
        return index_key_series

    if facet_values:
        # Build index series from facet
        facet = facet_idx(feature, facet_values)
        result = famly.bias.metrics.call_metric(
            metric,
            feature=feature,
            facet=facet,
            label=label,
            positive_label_index=positive_label_index,
            predicted_label=predicted_label,
            positive_predicted_label_index=positive_predicted_label_index,
        )
<<<<<<< HEAD
        metric_values = {metric.__name__: result}
=======
        metric_values = {",".join(map(str, facet_values)): f()}
>>>>>>> d2657881
    else:
        # Do one vs all for every value
        metric_values = famly.bias.metrics.metric_one_vs_all(
            metric,
            feature,
            label=label,
            positive_label_index=positive_label_index,
            predicted_label=predicted_label,
            positive_predicted_label_index=positive_predicted_label_index,
        )
    return metric_values


def _continous_metric_call_wrapper(
    metric: Callable,
    x: pd.Series,
    facet_threshold_index: pd.IntervalIndex,
    label: pd.Series,
    positive_label_index: pd.Series,
    predicted_label: pd.Series,
    positive_predicted_label_index: pd.Series,
) -> Dict:
    """
    Dispatch calling of different metric functions with the correct arguments and bool facet data
    """

    def facet_from_thresholds(x: pd.Series, _facet_threshold_index: pd.IntervalIndex) -> pd.Series:
        """
        returns bool Series after checking threshold index for each value from input
        :param x:
        :param _facet_threshold_index:
        :return: boolean Series for facet
        """
        return x.map(lambda y: any(facet_threshold_index.contains(y)))

    facet = facet_from_thresholds(x, facet_threshold_index)
    f = famly.bias.metrics.metric_partial_nullary(
        metric, x, facet, label, positive_label_index, predicted_label, positive_predicted_label_index
    )
    metric_values = {",".join(map(str, facet_threshold_index)): f()}
    return metric_values


def bias_report(
    df: pd.DataFrame,
    facet_column: FacetColumn,
    label_column: LabelColumn,
    stage_type: StageType,
    predicted_label_column: LabelColumn = None,
    metrics: List[Any] = ["all"],
) -> Dict:
    """
    Run Full bias report on a dataset.:
    :param df: Dataset as a pandas.DataFrame
    :param facet_column: description of column to consider for Bias analysis
    :param label_column: description of column which has the labels.
    :param stage_type: pre_training or post_training for which bias metrics is computed
    :param predicted_label_column: description of column with predicted labels
    :return:
    """
    if facet_column:
        assert facet_column.name in df.columns, "Facet column {} is not present in the dataset".format(
            facet_column.name
        )
    if not predicted_label_column and stage_type == StageType.POST_TRAINING:
        raise ValueError("predicted_label_column has to be provided for Post training metrics")

    if problem_type(df[label_column.name]) != ProblemType.BINARY:
        raise RuntimeError("Only binary classification problems are supported")

    data_series: pd.Series = df[facet_column.name]
    label_series: pd.Series = df[label_column.name]
    positive_label_index: pd.Series = df[label_column.name] == label_column.positive_label_value

    metrics_to_run = []
    if predicted_label_column and stage_type == StageType.POST_TRAINING:
        post_training_metrics = (
            famly.bias.metrics.POSTTRAINING_METRICS
            if metrics == ["all"]
            else fetch_metrics_to_run(famly.bias.metrics.POSTTRAINING_METRICS, metrics)
        )
        metrics_to_run.extend(post_training_metrics)
        positive_predicted_label_index = df[predicted_label_column.name] == predicted_label_column.positive_label_value
        predicted_label_series = df[predicted_label_column.name]
    else:
        positive_predicted_label_index = None
        predicted_label_series = None
    pre_training_metrics = (
        famly.bias.metrics.PRETRAINING_METRICS
        if metrics == ["all"]
        else fetch_metrics_to_run(famly.bias.metrics.PRETRAINING_METRICS, metrics)
    )
    metrics_to_run.extend(pre_training_metrics)

    facet_dtype = _facet_datatype(data_series)
    result = dict()
    data_series_cat: pd.Series  # Category series
    if facet_dtype == DataType.CATEGORICAL:
        data_series_cat = data_series.astype("category")
        for metric in metrics_to_run:
            result[metric.__name__] = _categorical_metric_call_wrapper(
                metric,
                data_series_cat,
                facet_column.protected_values,
                label_series,
                positive_label_index,
                predicted_label_series,
                positive_predicted_label_index,
            )
        return result

    elif facet_dtype == DataType.CONTINUOUS:
        facet_interval_indices = _interval_index(data_series, facet_column.protected_values)
        facet_column = FacetContinuousColumn(facet_column.name, facet_interval_indices)
        logger.info(f"Threshold Interval indices: {facet_interval_indices}")
        for metric in metrics_to_run:
            result[metric.__name__] = _continous_metric_call_wrapper(
                metric,
                data_series,
                facet_column.interval_indices,
                label_series,
                positive_label_index,
                predicted_label_series,
                positive_predicted_label_index,
            )
        return result
    else:
        raise RuntimeError("facet_column data is invalid or can't be classified")<|MERGE_RESOLUTION|>--- conflicted
+++ resolved
@@ -182,11 +182,7 @@
             predicted_label=predicted_label,
             positive_predicted_label_index=positive_predicted_label_index,
         )
-<<<<<<< HEAD
-        metric_values = {metric.__name__: result}
-=======
-        metric_values = {",".join(map(str, facet_values)): f()}
->>>>>>> d2657881
+        metric_values = {",".join(map(str, facet_values)): result}
     else:
         # Do one vs all for every value
         metric_values = famly.bias.metrics.metric_one_vs_all(
@@ -202,7 +198,7 @@
 
 def _continous_metric_call_wrapper(
     metric: Callable,
-    x: pd.Series,
+    feature: pd.Series,
     facet_threshold_index: pd.IntervalIndex,
     label: pd.Series,
     positive_label_index: pd.Series,
@@ -222,11 +218,17 @@
         """
         return x.map(lambda y: any(facet_threshold_index.contains(y)))
 
-    facet = facet_from_thresholds(x, facet_threshold_index)
-    f = famly.bias.metrics.metric_partial_nullary(
-        metric, x, facet, label, positive_label_index, predicted_label, positive_predicted_label_index
+    facet = facet_from_thresholds(feature, facet_threshold_index)
+    result = famly.bias.metrics.call_metric(
+        metric,
+        feature=feature,
+        facet=facet,
+        label=label,
+        positive_label_index=positive_label_index,
+        predicted_label=predicted_label,
+        positive_predicted_label_index=positive_predicted_label_index,
     )
-    metric_values = {",".join(map(str, facet_threshold_index)): f()}
+    metric_values = {",".join(map(str, facet_threshold_index)): result}
     return metric_values
 
 
