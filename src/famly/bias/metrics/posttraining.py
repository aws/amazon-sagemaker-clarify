--- conflicted
+++ resolved
@@ -6,11 +6,8 @@
 import numpy as np
 from sklearn.neighbors import KNeighborsClassifier
 from famly.bias.metrics.constants import INFINITY
-<<<<<<< HEAD
 from typing import Any
-=======
 from . import registry
->>>>>>> 2323269e
 
 log = logging.getLogger(__name__)
 
@@ -235,7 +232,7 @@
     return dar, drr
 
 
-<<<<<<< HEAD
+@registry.posttraining
 def AD(
     x: pd.Series,
     facet: pd.Series,
@@ -244,10 +241,6 @@
     predicted_label: pd.Series,
     positive_predicted_label: Any,
 ) -> float:
-=======
-@registry.posttraining
-def AD(x: pd.Series, facet: pd.Series, labels: pd.Series, predicted_labels: pd.Series) -> float:
->>>>>>> 2323269e
     """
     Accuracy difference
 
