"""
Post training metrics
"""
import logging
import pandas as pd
import numpy as np
from typing import Tuple
from sklearn.neighbors import KNeighborsClassifier
from famly.bias.metrics.constants import INFINITY
from . import registry, common

log = logging.getLogger(__name__)


@registry.posttraining
def DPPL(feature: pd.Series, sensitive_facet_index: pd.Series, positive_predicted_label_index: pd.Series,) -> float:
    r"""
    "Difference in Positive Proportions in Predicted Labels (DPPL)")

    Indication if initial bias resident in the dataset increases or decreases after training.

    .. math::
        DPPL = \frac{\hat{n_a}^{(1)}}{n_a}-\frac{\hat{n_d}^{(1)}}{n_d}

    :param feature: input feature
    :param sensitive_facet_index: boolean column indicating sensitive group
    :param positive_predicted_label_index: boolean column indicating positive predicted labels
    :return: Returns Difference in Positive Proportions, based on predictions rather than labels
    """
    return common.DPL(feature, sensitive_facet_index, positive_predicted_label_index)


@registry.posttraining
def DI(feature: pd.Series, sensitive_facet_index: pd.Series, positive_predicted_label_index: pd.Series,) -> float:
    r"""
    Disparate Impact (DI)

    Measures adverse effects by the model predictions with respect to labels on different groups selected by
    the facet.

    .. math::
        DI = \frac{\frac{\hat{n_a}^{(1)}}{n_a}}{\frac{\hat{n_d}^{(1)}}{n_d}}

    :param feature: input feature
    :param sensitive_facet_index: boolean column indicating sensitive group
    :param positive_predicted_label_index: boolean column indicating positive predicted labels
    :return: Returns disparate impact, the ratio between positive proportions, based on predicted labels
    """
    sensitive_facet_index = sensitive_facet_index.astype(bool)
    positive_predicted_label_index = positive_predicted_label_index.astype(bool)

    na1hat = len(feature[positive_predicted_label_index & (~sensitive_facet_index)])
    na = len(feature[~sensitive_facet_index])
    if na == 0:
        raise ValueError("DI: Negated facet set is empty")
    qa = na1hat / na
    nd1hat = len(feature[positive_predicted_label_index & sensitive_facet_index])
    nd = len(feature[sensitive_facet_index])
    if nd == 0:
        raise ValueError("DI: Facet set is empty")
    qd = nd1hat / nd
    if qa == 0:
        return INFINITY
    return qd / qa


@registry.posttraining
def DCO(
    feature: pd.Series,
    sensitive_facet_index: pd.Series,
    positive_label_index: pd.Series,
    positive_predicted_label_index: pd.Series,
) -> Tuple[float, float]:
    """
    Difference in Conditional Outcomes (DCO)

    :param feature: input feature
    :param sensitive_facet_index: boolean column indicating sensitive group
    :param positive_label_index: boolean column indicating positive labels
    :param positive_predicted_label_index: boolean column indicating positive predicted labels
    :return: Difference in Conditional Outcomes (Acceptance and Rejection) between advantaged and disadvantaged classes
    """
    sensitive_facet_index = sensitive_facet_index.astype(bool)
    positive_label_index = positive_label_index.astype(bool)
    positive_predicted_label_index = positive_predicted_label_index.astype(bool)

    if len(feature[sensitive_facet_index]) == 0:
        raise ValueError("DCO: Facet set is empty")
    if len(feature[~sensitive_facet_index]) == 0:
        raise ValueError("DCO: Negated Facet set is empty")

    na0 = len(feature[~positive_label_index & ~sensitive_facet_index])
    na0hat = len(feature[~positive_predicted_label_index & ~sensitive_facet_index])
    nd0 = len(feature[~positive_label_index & sensitive_facet_index])
    nd0hat = len(feature[~positive_predicted_label_index & sensitive_facet_index])

    na1 = len(feature[positive_label_index & ~sensitive_facet_index])
    na1hat = len(feature[positive_predicted_label_index & ~sensitive_facet_index])
    nd1 = len(feature[positive_label_index & sensitive_facet_index])
    nd1hat = len(feature[positive_predicted_label_index & sensitive_facet_index])

    if na0hat != 0:
        rr_a = na0 / na0hat
    else:
        rr_a = INFINITY

    if nd0hat != 0:
        rr_d = nd0 / nd0hat
    else:
        rr_d = INFINITY

    if na1hat != 0:
        ca = na1 / na1hat
    else:
        ca = INFINITY

    if nd1hat != 0:
        cd = nd1 / nd1hat
    else:
        cd = INFINITY

    dca = ca - cd
    dcr = rr_d - rr_a

    if ca == cd and ca == INFINITY:
        dca = 0
    if rr_a == rr_d and rr_a == INFINITY:
        dcr = 0

    return dca, dcr


@registry.posttraining
def RD(
    feature: pd.Series,
    sensitive_facet_index: pd.Series,
    positive_label_index: pd.Series,
    positive_predicted_label_index: pd.Series,
) -> float:
    """
    Recall Difference (RD)

    :param feature: input feature
    :param sensitive_facet_index: boolean column indicating sensitive group
    :param positive_label_index: boolean column indicating positive labels
    :param positive_predicted_label_index: boolean column indicating positive predicted labels
    :return: Recall Difference between advantaged and disadvantaged classes
    """
    sensitive_facet_index = sensitive_facet_index.astype(bool)
    positive_label_index = positive_label_index.astype(bool)
    positive_predicted_label_index = positive_predicted_label_index.astype(bool)

    if len(feature[sensitive_facet_index]) == 0:
        raise ValueError("RD: Facet set is empty")
    if len(feature[~sensitive_facet_index]) == 0:
        raise ValueError("RD: Negated Facet set is empty")

    TP_a = len(feature[positive_label_index & positive_predicted_label_index & (~sensitive_facet_index)])
    FN_a = len(feature[positive_label_index & (~positive_predicted_label_index) & (~sensitive_facet_index)])

    rec_a = TP_a / (TP_a + FN_a) if TP_a + FN_a != 0 else INFINITY

    TP_d = len(feature[positive_label_index & positive_predicted_label_index & sensitive_facet_index])
    FN_d = len(feature[positive_label_index & (~positive_predicted_label_index) & sensitive_facet_index])

    rec_d = TP_d / (TP_d + FN_d) if TP_d + FN_d != 0 else INFINITY

    rd = rec_a - rec_d

    if rec_a == rec_d and rec_a == INFINITY:
        rd = 0
    return rd


@registry.posttraining
def DLR(
    feature: pd.Series,
    sensitive_facet_index: pd.Series,
    positive_label_index: pd.Series,
    positive_predicted_label_index: pd.Series,
) -> Tuple[float, float]:
    """
    Difference in Label Rates (DLR)

    :param feature: input feature
    :param sensitive_facet_index: boolean column indicating sensitive group
    :param positive_label_index: boolean column indicating positive labels
    :param positive_predicted_label_index: boolean column indicating positive predicted labels
    :return: Difference in Label Rates (aka Difference in Acceptance Rates AND Difference in Rejected Rates)
    """
    sensitive_facet_index = sensitive_facet_index.astype(bool)
    positive_label_index = positive_label_index.astype(bool)
    positive_predicted_label_index = positive_predicted_label_index.astype(bool)

    if len(feature[sensitive_facet_index]) == 0:
        raise ValueError("DLR: Facet set is empty")
    if len(feature[~sensitive_facet_index]) == 0:
        raise ValueError("DLR: Negated Facet set is empty")

    TP_a = len(feature[positive_label_index & positive_predicted_label_index & (~sensitive_facet_index)])
    na1hat = len(feature[positive_predicted_label_index & (~sensitive_facet_index)])
    TP_d = len(feature[positive_label_index & positive_predicted_label_index & sensitive_facet_index])
    nd1hat = len(feature[positive_predicted_label_index & sensitive_facet_index])

    TN_a = len(feature[(~positive_label_index) & (~positive_predicted_label_index) & (~sensitive_facet_index)])
    na0hat = len(feature[(~positive_predicted_label_index) & (~sensitive_facet_index)])
    TN_d = len(feature[(~positive_label_index) & (~positive_predicted_label_index) & sensitive_facet_index])
    nd0hat = len(feature[(~positive_predicted_label_index) & sensitive_facet_index])

    if na1hat != 0:
        ar_a = TP_a / na1hat
    else:
        ar_a = INFINITY

    if nd1hat != 0:
        ar_d = TP_d / nd1hat
    else:
        ar_d = INFINITY

    if na0hat != 0:
        rr_a = TN_a / na0hat
    else:
        rr_a = INFINITY

    if nd0hat != 0:
        rr_d = TN_d / nd0hat
    else:
        rr_d = INFINITY

    dar = ar_a - ar_d
    drr = rr_d - rr_a

    if ar_a == ar_d and ar_a == INFINITY:
        dar = 0
    if rr_a == rr_d and rr_a == INFINITY:
        drr = 0

    return dar, drr


@registry.posttraining
def AD(
    feature: pd.Series,
    sensitive_facet_index: pd.Series,
    positive_label_index: pd.Series,
    positive_predicted_label_index: pd.Series,
) -> float:
    """
    Accuracy Difference (AD)

    :param feature: input feature
    :param sensitive_facet_index: boolean column indicating sensitive group
    :param positive_label_index: boolean column indicating positive labels
    :param positive_predicted_label_index: boolean column indicating positive predicted labels
    :return: Accuracy Difference between advantaged and disadvantaged classes
    """
    sensitive_facet_index = sensitive_facet_index.astype(bool)
    positive_label_index = positive_label_index.astype(bool)
    positive_predicted_label_index = positive_predicted_label_index.astype(bool)

    if len(feature[sensitive_facet_index]) == 0:
        raise ValueError("AD: Facet set is empty")
    if len(feature[~sensitive_facet_index]) == 0:
        raise ValueError("AD: Negated Facet set is empty")

    idx_tp_a = positive_label_index & positive_predicted_label_index & ~sensitive_facet_index
    TP_a = len(feature[idx_tp_a])
    idx_fp_a = ~positive_label_index & positive_predicted_label_index & ~sensitive_facet_index
    FP_a = len(feature[idx_fp_a])
    idx_fn_a = positive_label_index & ~positive_predicted_label_index & ~sensitive_facet_index
    FN_a = len(feature[idx_fn_a])
    idx_tn_a = ~positive_label_index & ~positive_predicted_label_index & ~sensitive_facet_index
    TN_a = len(feature[idx_tn_a])

    total_a = TP_a + TN_a + FP_a + FN_a
    acc_a = (TP_a + TN_a) / total_a if total_a != 0 else INFINITY

    idx_tp_d = positive_label_index & positive_predicted_label_index & sensitive_facet_index
    TP_d = len(feature[idx_tp_d])
    idx_fp_d = ~positive_label_index & positive_predicted_label_index & sensitive_facet_index
    FP_d = len(feature[idx_fp_d])
    idx_fn_d = positive_label_index & ~positive_predicted_label_index & sensitive_facet_index
    FN_d = len(feature[idx_fn_d])
    idx_tn_d = ~positive_label_index & ~positive_predicted_label_index & sensitive_facet_index
    TN_d = len(feature[idx_tn_d])

    total_d = TP_d + TN_d + FP_d + FN_d
    acc_d = (TP_d + TN_d) / total_d if total_d != 0 else INFINITY

    ad = acc_a - acc_d
    if acc_a == acc_d and acc_a == INFINITY:
        ad = 0.0
    return ad


@registry.posttraining
def CDDPL(
    feature: pd.Series,
    sensitive_facet_index: pd.Series,
    positive_predicted_label_index: pd.Series,
    group_variable: pd.Series,
) -> float:
    r"""
    Conditional Demographic Disparity in Predicted Labels (CDDPL)

    .. math::
        CDD = \frac{1}{n}\sum_i n_i * DD_i \\\quad\:where \: DD_i = \frac{Number\:of\:rejected\:applicants\:sensitive\:facet}{Total\:number\:of\:rejected\:applicants} -
        \frac{Number\:of\:accepted\:applicants\:sensitive\:facet}{Total\:number\:of\:accepted\:applicants} \\for\:each\:group\:variable\: i

    :param feature: input feature
<<<<<<< HEAD
    :param facet: boolean column indicating sensitive group
=======
    :param sensitive_facet_index: boolean column indicating sensitive group
>>>>>>> b18b4fb3
    :param group_variable: categorical column indicating subgroups each point belongs to
    :return: the weighted average of demographic disparity on all subgroups
    """
    return common.CDD(feature, sensitive_facet_index, positive_predicted_label_index, group_variable)


@registry.posttraining
def TE(
    feature: pd.Series,
    sensitive_facet_index: pd.Series,
    positive_label_index: pd.Series,
    positive_predicted_label_index: pd.Series,
) -> float:
    """
    Treatment Equality (TE)

    :param feature: input feature
    :param sensitive_facet_index: boolean column indicating sensitive group
    :param positive_label_index: boolean column indicating positive labels
    :param positive_predicted_label_index: boolean column indicating positive predicted labels
    :return: Returns the difference in ratios between false negatives and false positives for the advantaged
        and disadvantaged classes
    """
    sensitive_facet_index = sensitive_facet_index.astype(bool)
    positive_label_index = positive_label_index.astype(bool)
    positive_predicted_label_index = positive_predicted_label_index.astype(bool)

    if len(feature[sensitive_facet_index]) == 0:
        raise ValueError("TE: Facet set is empty")
    if len(feature[~sensitive_facet_index]) == 0:
        raise ValueError("TE: Negated Facet set is empty")

    FP_a = len(feature[(~positive_label_index) & positive_predicted_label_index & (~sensitive_facet_index)])
    FN_a = len(feature[positive_label_index & (~positive_predicted_label_index) & (~sensitive_facet_index)])
    FP_d = len(feature[(~positive_label_index) & positive_predicted_label_index & sensitive_facet_index])
    FN_d = len(feature[positive_label_index & (~positive_predicted_label_index) & sensitive_facet_index])

    tau_a = FN_a / FP_a if FP_a != 0 else INFINITY
    tau_d = FN_d / FP_d if FP_d != 0 else INFINITY

    te = tau_d - tau_a

    if tau_a == tau_d and tau_a == INFINITY:
        te = 0

    return te


def FlipSet_pos(dataset: np.array, labels: np.array, predicted_labels: np.array) -> np.array:
    return np.array([dataset[i] for i in range(len(dataset)) if labels[i] > predicted_labels[i]])


def FlipSet_neg(dataset: np.array, labels: np.array, predicted_labels: np.array) -> np.array:
    return np.array([dataset[i] for i in range(len(dataset)) if labels[i] < predicted_labels[i]])


def FlipSet(dataset: np.array, labels: np.array, predicted_labels: np.array) -> np.array:
    return np.array([dataset[i] for i in range(len(dataset)) if labels[i] != predicted_labels[i]])


@registry.posttraining
def FT(df: pd.DataFrame, sensitive_facet_index: pd.Series, positive_predicted_label_index: pd.Series) -> float:
    """
    Flip Test (FT)
    :param df: array of data points
    :param sensitive_facet_index: boolean facet column indicating sensitive group
    :param positive_predicted_label_index: boolean column of predicted positive values for target column
    :return: FT difference metric
    """
    # FlipTest - binary case
    # a = adv facet, d = disadv facet
    positive_predicted_label_index = positive_predicted_label_index.astype(bool)
    sensitive_facet_index = sensitive_facet_index.astype(bool)

    if len(df[sensitive_facet_index]) == 0:
        raise ValueError("FT: Facet set is empty")
    if len(df[~sensitive_facet_index]) == 0:
        raise ValueError("FT: Negated Facet set is empty")

    dataset = np.array(df)

    data_a = (
        [el for idx, el in enumerate(dataset) if ~sensitive_facet_index.iat[idx]],
        [el for idx, el in enumerate(positive_predicted_label_index) if ~sensitive_facet_index.iat[idx]],
        [el for idx, el in enumerate(sensitive_facet_index) if ~sensitive_facet_index.iat[idx]],
    )
    data_d = (
        [el for idx, el in enumerate(dataset) if sensitive_facet_index.iat[idx]],
        [el for idx, el in enumerate(positive_predicted_label_index) if sensitive_facet_index.iat[idx]],
        [el for idx, el in enumerate(sensitive_facet_index) if sensitive_facet_index.iat[idx]],
    )
    n_neighbors = 5 if np.array(data_a[0]).size > 16 else 1

    knn = KNeighborsClassifier(
        n_neighbors=n_neighbors,
        weights="uniform",
        algorithm="auto",
        leaf_size=30,
        p=2,
        metric="minkowski",
        metric_params=None,
        n_jobs=None,
    )

    # kNN method over a with Labels from the model
    knn.fit(np.array(data_a[0]), np.array(data_a[1]))
    # kNN prediction over d
    d_y_if_a = knn.predict(data_d[0])
    # Model predictions over the same test d
    d_y_model = data_d[1]

    FS_pos = FlipSet_pos(dataset=data_d[1], labels=d_y_model, predicted_labels=d_y_if_a)
    FS_neg = FlipSet_neg(dataset=data_d[1], labels=d_y_model, predicted_labels=d_y_if_a)
    FS = FlipSet(dataset=data_d[1], labels=d_y_model, predicted_labels=d_y_if_a)

    # if verbose > 0:
    #     print('Data with', len(dataset), 'examples -- ', len(data_d[0]), 'female examples')
    #     print('Length of FlipSet positive (i.e. positive bias to females w.r.t. males):', len(FS_pos), '(',
    #           100 * len(FS_pos) / len(data_d[0]), '%)')
    #     print('Length of FlipSet negative (i.e. negative bias to females w.r.t. males):', len(FS_neg), '(',
    #           100 * len(FS_neg) / len(data_d[0]), '%)')
    #     print('Length of FlipSet:', len(FS), '(', 100 * len(FS) / len(data_d[0]), '%)')

    FTd = (len(FS_pos) - len(FS_neg)) / len(data_d[0])
    FTs = len(FS) / len(data_d[0])

    return FTd<|MERGE_RESOLUTION|>--- conflicted
+++ resolved
@@ -308,11 +308,7 @@
         \frac{Number\:of\:accepted\:applicants\:sensitive\:facet}{Total\:number\:of\:accepted\:applicants} \\for\:each\:group\:variable\: i
 
     :param feature: input feature
-<<<<<<< HEAD
-    :param facet: boolean column indicating sensitive group
-=======
-    :param sensitive_facet_index: boolean column indicating sensitive group
->>>>>>> b18b4fb3
+    :param sensitive_facet_index: boolean column indicating sensitive group
     :param group_variable: categorical column indicating subgroups each point belongs to
     :return: the weighted average of demographic disparity on all subgroups
     """
